<#

.SYNOPSIS
Highlights configuration problems on an NDES server, as configured for use with Intune Standalone SCEP certificates.

.DESCRIPTION
Validate-NDESConfig looks at the configuration of your NDES server and ensures it aligns to the "Configure and manage SCEP 
certificates with Intune" article. 

.NOTE This script is used purely to validate the configuration. All remedial tasks will need to be carried out manually.
Where possible, a link and section description will be provided.

.EXAMPLE
.\Validate-NDESConfiguration -NDESServiceAccount Contoso\NDES_SVC.com -IssuingCAServerFQDN IssuingCA.contoso.com -SCEPUserCertTemplate SCEPGeneral

.EXAMPLE
.\Validate-NDESConfiguration -help

.LINK
https://learn.microsoft.com/en-us/troubleshoot/mem/intune/certificates/troubleshoot-scep-certificate-ndes-policy-module

.NOTES
v1.0 - 1/29/2024 - Initial release. Copy/paste from ODC (https://aka.ms/IntuneODC) to allow for standalone use.
v1.1 - 5/4/2024 - Updated to support system account as service account

#>
[CmdletBinding(DefaultParameterSetName="Unattended")]

Param(

[parameter(Mandatory=$false,ParameterSetName="Unattended")]
[alias("ua","silent","s","unattended")]
[switch]$unattend,  

[parameter(Mandatory=$true,ParameterSetName="NormalRun")]
[alias("sa")]
[string]$NDESServiceAccount = "",

[parameter(Mandatory=$true,ParameterSetName="NormalRun")]
[alias("ca")]
[ValidateScript({
    $Domain =  ((Get-WmiObject Win32_ComputerSystem).domain).split(".\")[0]
        if    ($_ -match $Domain)    {
            $true
        }
        else {   
            Throw "The Network Device Enrollment Server and the Certificate Authority are not members of the same Active Directory domain. This is an unsupported configuration."
        }
    }
)]
[string]$IssuingCAServerFQDN,

[parameter(Mandatory=$true,ParameterSetName="NormalRun")]
[alias("t")]
[string]$SCEPUserCertTemplate,

[parameter(ParameterSetName="Help")]
[alias("h","?","/?")]
[switch]$help,

[parameter(ParameterSetName="Help")]
[alias("u")]
[switch]$usage,

[switch]$toStdOut,
[switch]$SkipHTML,
[switch]$ODC
 
) 

<#
.Synopsis
    Writes color-coded results to PowerShell window
.DESCRIPTION
      Displays results of tests and progress messages to the
   PowerShell window. Color-codes results for ease of reading.
.EXAMPLE
   Write-Interactive -ResultBlob $ResultBlob
.EXAMPLE
   $ResultBlob | Write-Interactive
.EXAMPLE
    # Will write in default white text with a severity of 'Information'
    Write-Interactive "hi"
#>
function Write-Interactive
{
    [CmdletBinding()]
    [Alias()]
    [OutputType([int])]
    Param
    (
        # Message help description
        [Parameter(Mandatory=$true,
        ValueFromPipeline,
                   ValueFromPipelineByPropertyName=$true,
                   Position=0)]
        $ResultBlob,
        [Parameter(Mandatory=$false)]
        $Result
    )

    Begin
    {
    }
    Process
    {

    switch ($($ResultBlob.GetType()).FullName) {
        System.Management.Automation.PSCustomObject
        {

            Write-Host "Rule:        " -ForegroundColor Gray -NoNewline
            Write-Host  $ResultBlob.RuleId -ForegroundColor White
            Write-Host "Description: " -ForegroundColor Gray -NoNewline
            Write-Host $ResultBlob.RuleDescription -ForegroundColor White
            
            Write-Host "Result:      " -ForegroundColor Gray -NoNewline
            switch($ResultBlob.CheckResult) {
                "Passed"
                {
                   Write-Host  $ResultBlob.CheckResult -ForegroundColor Green
                }
                "Failed"
                { 
                    Write-Host $ResultBlob.CheckResult -ForegroundColor Red  
                }
                "Warning"
                { 
                    Write-Host $ResultBlob.CheckResult -ForegroundColor Yellow  
                }
            }

            Write-Host "Message:     " -ForegroundColor Gray -NoNewline
            Write-Host "$($ResultBlob.CheckResultMessage)`r`n" -ForegroundColor White
        
        }
       
       default {
         switch($Result){

            { ($_ -in ( "Passed", "1") )} {
                $ResultBlob | Write-Host -ForegroundColor White
            }
            { ($_ -in ( "Warning", "2") )} {
                $ResultBlob | Write-Host -ForegroundColor Yellow
            }
            { ($_ -in ( "Failed", "3") )} {
                $ResultBlob | Write-Host -ForegroundColor Red
            }

            Default {
                $ResultBlob | Write-Host -ForegroundColor White
            }
         }
       }

       }
    }
         
    End
    {

    }
}

function New-LogEntry {
        <#
      .SYNOPSIS
       Script-wide logging function
      .DESCRIPTION
       Writes debug logging statements to script log file
      .EXAMPLE
          New-LogEntry "Entering function"
          Write log entry with information level
      
      .EXAMPLE
          New-LogEntry -Level Error -WriteStdOut "Error"
          Write error to log and also show in PowerShell output
       
      .NOTES
      NAME: New-LogEntry 
      
      Set $global:LogName at the beginning of the script
      #>
      
        [CmdletBinding()]
        param(
          [parameter(Mandatory=$true, ValueFromPipeline = $true, Position = 0)]
          [string]$Message,
      
          [Parameter(Position = 1)] 
          # 1 = Information
          # 2 = Warning
          # 3 = Error
          # 4 = Verbose
          [ValidateSet(1,2,3,4)]
          [string]$Severity = '1',
             
          [Parameter()]
          # create log in format 
          [string]$LogName = $Script:LogFilePath,

          # Write plain text to stdout instead of colorful text to host
          [Parameter()]
          [switch]
          $WriteStdOut,

          # Skip HTML output
          [Parameter()]
          [Switch]
          $NoHTML
       
        )
      
        BEGIN {
          if ( ($null -eq $LogName) -or ($LogName -eq "")) { Write-Error "Please set variable `$script`:LogFilePath." }
        }
        PROCESS {
          # only log verbose if flag is set
          if ( ($Level -eq "4") -and ( -not ($debugMode) ) ) {
            # don't log events unless flag is set
          } else {
               
            [pscustomobject]@{
              Time    = (Get-Date -f u)   
              Line    = "`[$($MyInvocation.ScriptLineNumber)`]"          
              Level   = $Level
              Message = $Message
                  
            } |  Export-Csv -Path $LogName -Append -Force -NoTypeInformation -Encoding Unicode 
      
#[switch]$toStdOut,
#[switch]$SkipHTML##
            if ($toStdOut -or  $WriteStdOut -or ( ($Level -eq "Verbose") -and $debugMode) ) { Write-Output $Message }
            else { Write-Interactive $Message -Result $Severity}
          }
        }
        END {}
      }

function Write-StatusMessage {  
        param(
            
        [parameter(Mandatory=$true, ValueFromPipeline = $true, Position = 0)]
        [string]$Message,
      
        [Parameter(Position = 1)]  
        [ValidateSet(1,2,3,4)]
        [string]$Severity = '1')
 
        [string]$FormattedMessage = ""
       
        $FormattedMessage ="`r`n$line`r`n$message`r`n`r`n$line`r`n"

        New-LogEntry $FormattedMessage -Severity $Severity
 }

function Show-Usage {

     
    New-LogEntry @"
    `r`n`r`n$line
                        Usage
$line

    Switch                 | Alias  | Explanation 
      -help                  -h     Displays help message
      -usage                 -u     Displays this usage information
      -NDESExternalHostname  -ed    External DNS name for the NDES server (SSL certificate subject will be checked for this. 
                                    It should be in the SAN of the certificate if clients communicate directly with the NDES server)
      -NDESServiceAccount    -sa    Username of the NDES service account. Format is Domain\sAMAccountName, such as Contoso\NDES_SVC.
      -IssuingCAServerFQDN   -ca    Name of the issuing CA to which you'll be connecting the NDES server.  
                                    Format is FQDN, such as 'MyIssuingCAServer.contoso.com'.
      -SCEPUserCertTemplate  -t     Name of the SCEP Certificate template. Please note this is _not_ the display name of the template.
                                        Value should not contain spaces.                                        
`r`n$line`r`n`r`n
"@      

} 

function Get-NDESHelp {

    Write-StatusMessage @'
    Verifies if the NDES server meets all the required configuration.
     
    The NDES server role is required as back-end infrastructure for Intune for delivering VPN and Wi-Fi certificates via the SCEP protocol to mobile devices and desktop clients.

    See https://learn.microsoft.com/en-us/mem/intune/protect/certificates-scep-configure.
'@

    
} 

function Confirm-Variables {
    param (
        [string]$NDESServiceAccount,
        [string]$IssuingCAServerFQDN,
        [string]$SCEPUserCertTemplate
    )

    if ($PSCmdlet.ParameterSetName -eq "Unattended") {
        $MscepRaEku = '1.3.6.1.4.1.311.20.2.1' # CEP Encryption
        # Get cert authority from the Certificate Request Agent cert.
        $IssuingCAServerFQDN = Get-Item 'Cert:\LocalMachine\My\*' | Where-Object { ($_.EnhancedKeyUsageList -match $MscepRaEku) -and ($_.Extensions.Format(1)[0].split('(')[0] -replace "template=" -match "CEPEncryption" ) }
        $SCEPUserCertTemplate = (Get-ItemProperty HKLM:\SOFTWARE\Microsoft\Cryptography\MSCEP).EncryptionTemplate
        $confirmation = "y"
    }
    else {
        Write-StatusMessage @"
        NDES Service Account      = $NDESServiceAccount
        Issuing CA Server         = $IssuingCAServerFQDN
        SCEP Certificate Template = $SCEPUserCertTemplate
        $line
        Proceed with variables? [Y]es, [N]
"@
        $confirmation = Read-Host
    }

    if ($confirmation -eq 'y') {
 
        Write-StatusMessage  @" 
        NDESServiceAccount= $NDESServiceAccount
        IssuingCAServer= $IssuingCAServerFQDN
        SCEPCertificateTemplate= $SCEPUserCertTemplate
"@
    }
}

function Set-ServiceAccountisLocalSystem {
Param(
    [parameter(Mandatory=$true)]
    [bool]$isSvcAcctLclSystem
    )

    $Script:SvcAcctIsComputer = $isSvcAcctLclSystem
    New-LogEntry "Service account is local system (computer) account = $isSvcAcctLclSystem" -Severity 1
    }
 
<# Returns the name of the service account#>
function Get-NDESServiceAcct {
        [string]$NDESServiceAccount = ""

        $CARegPath = "HKLM:\SOFTWARE\Microsoft\MicrosoftIntune\PFXCertificateConnector\CA*"

        if (Test-Path $CARegPath ) {
            if ( (Get-ItemProperty $CARegPath).UseSystemAccount -eq 1) {
                $NDESServiceAccount = (Get-WmiObject Win32_ComputerSystem).Domain + "`\" + $env:computerName  
                Set-ServiceAccountisLocalSystem $true

            }
            elseif (    (Get-ItemProperty $CARegPath).Username -ne "" ) {
                $NDESServiceAccount =  (Get-ItemProperty $CARegPath).Username 
            }
        }
        else {
            New-LogEntry "No certificate found in $CARegPath. Please resolve this issue and run the script again." -Severity 3

            break
        }
 
    New-LogEntry "Service Account detected = $NDESServiceAccount" -Severity 1 
    [string]$NDESServiceAccount
}

function Test-IsNDESInstalled {
        if (-not (Get-Service PFXCertificateConnectorSvc) ){    
        New-LogEntry "Error: NDES Not installed" -Severity 3 
        New-LogEntry "Exiting....................." -Severity 3
        New-LogEntry "NDES Not installed" -Severity 3
        break
    }
}

function Test-IsRSATADInstalled {

    [bool]$isRSATADInstalled = $false

    if ( (Get-WindowsOptionalFeature -Online -FeatureName  RSAT-AD-Tools-Feature).State -eq "Enabled") {
        $isRSATADInstalled = $true
    }
    $isRSATADInstalled
}

function Install-RSATAD {
 
    New-LogEntry "RSAT-AD-Tools-Feature is not installed. This Windows Feature is required to continue. This is a requirement for AD tests. Install now?" -Severity 2
    $response = Read-Host -Prompt "[y/n]"
    New-LogEntry "User entered $response"

    if ( ($response).ToLower() -eq "y" ) {
        Install-WindowsFeature RSAT-AD-Tools-Feature | Out-Null
    }
    else { 
        break
    }
}
    
function Test-IsAADModuleInstalled {

    if (Get-Module ActiveDirectory -ListAvailable) {
        New-LogEntry "ActiveDirectory module is installed." -Severity 1
    }
    else {
        New-LogEntry "ActiveDirectory module is not installed. Please run this command to install it and re-run the script:`r`nInstall-Module ActiveDirectory" -Severity 3 
        break
    }

}
function Test-IsIISInstalled {
    if (-not (Get-WindowsFeature Web-WebServer).Installed){

        $script:IISNotInstalled = $true
        New-LogEntry "IIS is not installed. Some tests will not run as we're unable to import the WebAdministration module" -Severity 2
    }

    else {
        $null = Import-Module WebAdministration 
    }
}

function Test-OSVersion {
    Write-StatusMessage    "Checking Windows OS version..." 
  
    New-LogEntry "Checking OS Version"  1

    $OSVersion = (Get-CimInstance -class Win32_OperatingSystem).Version
    $MinOSVersion = "6.3"

        if ([version]$OSVersion -lt [version]$MinOSVersion){
        
            New-LogEntry "Error: Unsupported OS Version. NDES requires Windows Server 2012 R2 and above." 
            New-LogEntry "Unsupported OS Version. NDES requires Windows Server 2012 R2 and above." -Severity 3
            
            } 
        
        else {
        
            New-LogEntry "Success: " 
            New-LogEntry "OS Version: $OSVersion is supported."
            New-LogEntry "Server is version $($OSVersion)" -Severity 1
        
        }
}

function Test-IEEnhancedSecurityMode {
    #   Checking if IE Enhanced Security Configuration is Deactivated
    Write-StatusMessage "Checking Internet Explorer Enhanced Security Configuration settings"  
 

    # Check for the current state of Enhanced  Security Configuration; 0 = not configured
    $escState = Get-ItemProperty "HKLM:\SOFTWARE\Microsoft\Active Setup\Installed Components\{A509B1A7-37EF-4b3f-8CFC-4F3A74704073}"
 
    if ($escState.IsInstalled -eq 0) {
        New-LogEntry "Enhanced Security Configuration is not configured."  
        New-LogEntry "Enhanced Security Configuration is not configured." -Severity 1
    } else {
        New-LogEntry "Enhanced Security Configuration is configured." -Severity 3  
        New-LogEntry "Enhanced Security Configuration is configured." -Severity 3
    }
}

function Test-PFXCertificateConnector {
    New-LogEntry "Checking the `"Log on As`" for PFX Certificate Connector for Intune"  
    $service = Get-Service -Name "PFXCertificateConnectorSvc"

    if ($service) {
        # Get the service's process
        $serviceProcess = Get-WmiObject Win32_Service | Where-Object { $_.Name -eq $service.Name }

        # Check if the service is running as Local System or as a specific user
        if ($serviceProcess.StartName -eq "LocalSystem") {
            New-LogEntry "$($service.Name) is running as Local System"  
        } else {
            New-LogEntry "$($service.Name) is running as $($serviceProcess.StartName)"  
        }
    } else {
        New-LogEntry "PFXCertificateConnectorSvc service not found" -Severity 3  
    }
}
 
function Test-Variables {
    if ($PSCmdlet.ParameterSetName -eq "Unattended") {
        $MscepRaEku = '1.3.6.1.4.1.311.20.2.1' # CEP Encryption
        # Get cert authority from the Certificate Request Agent cert.
        $IssuingCAServerFQDN = Get-Item 'Cert:\LocalMachine\My\*' | Where-Object { ($_.EnhancedKeyUsageList -match $MscepRaEku) -and ($_.Extensions.Format(1)[0].split('(')[0] -replace "template=" -match "CEPEncryption" ) }
         
        $SCEPUserCertTemplate = (Get-ItemProperty HKLM:\SOFTWARE\Microsoft\Cryptography\MSCEP).EncryptionTemplate
       
    }
    else {
        Write-StatusMessage @"
        NDES Service Account      = $($NDESServiceAccount)          
        Issuing CA Server         = $($IssuingCAServerFQDN)
        SCEP Certificate Template = $($SCEPUserCertTemplate)        
        $line
        
        Proceed with variables? [Y]es, [N]
"@
        $confirmation = Read-Host
        $confirmation
    }
}

function Initialize-LogFile {
      
    Write-StatusMessage @"
    Initializing log file:
         $LogFilePath 
    Proceeding with variables=YES 
    NDESServiceAccount = $NDESServiceAccount
    IssuingCAServer= $IssuingCAServerFQDN
     SCEPCertificateTemplate= $SCEPUserCertTemplate
"@ -Severity 1
}

function Test-InstallRSATTools {
    Test-IsNDESInstalled

    if ( -not ( Test-IsRSATADInstalled) ){
        Install-RSATAD
    }

}

function Test-WindowsFeaturesInstalled {
    param (
        [string]$LogFilePath
    )

    Write-StatusMessage "Checking Windows Features are installed..." 
    New-LogEntry "Checking Windows Features are installed..." -Severity 1  

    $WindowsFeatures = @("Web-Filtering","Web-Net-Ext45","NET-Framework-45-Core","NET-WCF-HTTP-Activation45","Web-Metabase","Web-WMI")

    foreach($WindowsFeature in $WindowsFeatures){
        $Feature = Get-WindowsFeature $WindowsFeature
        $FeatureDisplayName = $Feature.displayName

        if($Feature.installed){
            New-LogEntry "Success: $($FeatureDisplayName) feature is installed" -Severity 1  
        }
        else {
            New-LogEntry "Error: Required feature $FeatureDisplayName is not installed." -Severity 3  
        }
    }
} 

function Test-IISApplicationPoolHealth {
    Write-StatusMessage "Checking IIS Application Pool health..."  
    New-LogEntry "Checking IIS Application Pool health" -Severity 1
    
        if (-not ($IISNotInstalled -eq $true)){
    
            # If SCEP AppPool Exists    
            if (Test-Path 'IIS:\AppPools\SCEP'){
    
            $IISSCEPAppPoolAccount = Get-Item 'IIS:\AppPools\SCEP' | Select-Object -expandproperty processmodel | Select-Object -Expand username
                
                if ((Get-WebAppPoolState "SCEP").value -match "Started"){            
                    $SCEPAppPoolRunning = $true            
                }
            }
    
            else {
    
                New-LogEntry @"
                Error: SCEP Application Pool missing.
                Please review this document: 
                URL: https://learn.microsoft.com/en-us/mem/intune/protect/certificates-scep-configure 
"@ -Severity 3
            
            }
        
            if ($SvcAcctIsComputer) { 
                 
                Write-StatusMessage "Skipping application pool account check since local system is used as the service account" -Severity 1 
            }
            else {
                if ($IISSCEPAppPoolAccount -contains "$NDESServiceAccount"){
                
                New-LogEntry "Success: " 
                New-LogEntry "Application Pool is configured to use "
                New-LogEntry "$($IISSCEPAppPoolAccount)"
                New-LogEntry "Application Pool is configured to use $($IISSCEPAppPoolAccount)" -Severity 1
                
                }                
                else {    
                    New-LogEntry @"
                    Error: Application Pool is not configured to use the NDES Service Account
                    Please review this article:
                    URL: https://learn.microsoft.com/en-us/mem/intune/protect/certificates-scep-configure" 
                    Application Pool is not configured to use the NDES Service Account
"@ -Severity 3                
                }
            }
                    
            if ($SCEPAppPoolRunning){                    
                New-LogEntry "Success:`r`nSCEP Application Pool is Started" -Severity 1                    
            }                    
            else {    
                New-LogEntry "Error: SCEP Application Pool is stopped.`r`nPlease start the SCEP Application Pool via IIS Management Console. You should also review the Application Event log output for errors." -Severity 3                    
            }    
        }
    
        else {     
            New-LogEntry "IIS is not installed" -Severity 3     
        }
    
}
 
function Test-NDESInstallParameters {
    param ()

    $ErrorActionPreference = "SilentlyContinue"
 
    Write-StatusMessage "Checking NDES Install Parameters..."  

    $InstallParams = @(Get-WinEvent -LogName "Microsoft-Windows-CertificateServices-Deployment/Operational" | Where-Object {$_.id -eq "105"} |
        Where-Object {$_.message -match "Install-AdcsNetworkDeviceEnrollmentService"} |
        Sort-Object -Property TimeCreated -Descending | Select-Object -First 1)

    if ($InstallParams.Message -match '-SigningProviderName "Microsoft Strong Cryptographic Provider"' -and `
        ($InstallParams.Message -match '-EncryptionProviderName "Microsoft Strong Cryptographic Provider"')) 
    {

        Write-StatusMessage "Success:`r`nCorrect CSP used in install parameters"
         
        New-LogEntry $InstallParams.Message
        New-LogEntry "Correct CSP used in install parameters:" -Severity 1
        New-LogEntry "$($InstallParams.Message)" NDES_Eventvwr 1

    }
    else {

        Write-StatusMessage "Error: Incorrect CSP selected during install. NDES only supports the CryptoAPI CSP." -Severity 3       
        New-LogEntry $InstallParams.Message -Severit 3
 
    } 
    $ErrorActionPreference = "Continue"
}

function Test-HTTPParamsRegKeys {
    param () 
    New-LogEntry "Checking registry (HKLM:SYSTEM\CurrentControlSet\Services\HTTP\Parameters) has been set to allow long URLs" -Severity 1

    if (-not ($IISNotInstalled -eq $true)) {
        $MaxFieldLength =  (Get-ItemProperty -Path HKLM:SYSTEM\CurrentControlSet\Services\HTTP\Parameters -Name MaxFieldLength).MaxfieldLength
        $MaxRequestBytes = (Get-ItemProperty -Path HKLM:SYSTEM\CurrentControlSet\Services\HTTP\Parameters -Name MaxRequestBytes).MaxRequestBytes

        if ($MaxFieldLength -notmatch "65534") {
            New-LogEntry "Error: MaxFieldLength not set to 65534 in the registry." -Severity 3             
            New-LogEntry 'Please review this article:'
            New-LogEntry "URL: https://learn.microsoft.com/en-us/mem/intune/protect/certificates-scep-configure"
 
        } else {
            New-LogEntry "Success:`r`nMaxFieldLength set correctly" -Severity 1
        }

        if ($MaxRequestBytes -notmatch "65534") {
            New-LogEntry "MaxRequestBytes not set to 65534 in the registry." -Severity 3             
            New-LogEntry 'Please review this article:'
            New-LogEntry "URL: https://learn.microsoft.com/en-us/mem/intune/protect/certificates-scep-configure'"
 
        } else {
            New-LogEntry "Success:`r`nMaxRequestBytes set correctly" -Severity 1
        }
    } else {
        New-LogEntry "IIS is not installed." -Severity 3
    }
}
 
function Test-SPN {
    param (
        [Parameter(Mandatory=$true)]
        [string]$ADAccount
    )

    Write-StatusMessage "Checking SPN has been set..."  -Severity 1

    $hostname = ([System.Net.Dns]::GetHostByName(($env:computerName))).hostname

    $spn = setspn.exe -L $ADAccount

    if ($spn -match $hostname){
        Write-StatusMessage @"
        Success. Correct SPN set for the NDES service account:
         
        $spn
"@ 
    }
    else {
        New-LogEntry @"
        Error: Missing or Incorrect SPN set for the NDES Service Account.
        Please review this article:
        URL: https://learn.microsoft.com/en-us/mem/intune/protect/certificates-scep-configure 
"@ -Severity 3 
    }
}
 
function Test-IntermediateCerts {
    param ()

    Write-StatusMessage "Checking there are no intermediate certs are in the Trusted Root store..." -Severity 1

    $IntermediateCertCheck = Get-Childitem cert:\LocalMachine\root -Recurse | Where-Object {$_.Issuer -ne $_.Subject}

    if ($IntermediateCertCheck){
        New-LogEntry "Error: Intermediate certificate found in the Trusted Root store. This can cause undesired effects and should be removed."  -Severity 3
        New-LogEntry "Certificates:`r`n"   -Severity 3      
        New-LogEntry $IntermediateCertCheck -Severity 3
    }
    else {
        New-LogEntry "Success:`r`nTrusted Root store does not contain any Intermediate certificates." -Severity 1
    }
} 

function Test-Certificates {
    param ()

    # Set ErrorActionPreference to SilentlyContinue
    $ErrorActionPreference = "Silentlycontinue"

    Write-StatusMessage "Checking the EnrollmentAgentOffline and CEPEncryption are present..."   -Severity 1

    $certs = Get-ChildItem cert:\LocalMachine\My\

    #get current time
    $currentDate = Get-Date

    $EnrollmentAgentOffline = $false
    $CEPEncryption = $false

    # Loop through all certificates in LocalMachine Store
    foreach ($item in $certs) {
        
        $Output = ($item.Extensions | Where-Object {$_.oid.FriendlyName -like "**"}).format(0).split(",")
        $expirationDate = $item.NotAfter
        
        if (($Output -match "EnrollmentAgentOffline") -and ($expirationDate -gt $currentDate)){
    
            $EnrollmentAgentOffline = $TRUE
            $EnrollmentAgentOfflineNotAfter = $expirationDate
    
    }
      
        if (($Output -match "CEPEncryption") -and ($expirationDate -gt $currentDate)){
        
            $CEPEncryption = $TRUE
            $CEPEncryptionNotAfter = $expirationDate
            
        }
    } 
    
    # Check if EnrollmentAgentOffline certificate is present
    if ($EnrollmentAgentOffline) {
<<<<<<< HEAD
        Write-Output "Success: EnrollmentAgentOffline certificate is present"
        Write-Output "EnrollmentAgentOffline certificate is present and valid till: "
        Write-Output "$($EnrollmentAgentOfflineNotAfter)"  
        New-LogEntry "EnrollmentAgentOffline certificate is present" -Severity 1
    }
    else {
        Write-Output "Error: EnrollmentAgentOffline certificate is not present or expired !"
        Write-Output "This can occur when an account without Enterprise Admin permissions installs NDES. You may need to remove the NDES role and reinstall with the correct permissions." 
        Write-Output 'Please review "Step 3.1 - Configure prerequisites on the NDES server".' 
        Write-Output "URL: https://docs.microsoft.com/en-us/intune/certificates-scep-configure#configure-your-infrastructure"
        New-LogEntry "EnrollmentAgentOffline certificate is not present or expired" -Severity 3 
=======
        New-LogEntry "Success: `r`nEnrollmentAgentOffline certificate is present" -Severity 1
    }
    else {
        New-LogEntry @"
            Error: EnrollmentAgentOffline certificate is not present. 
            This can occur when an account without Enterprise Admin permissions installs NDES. You may need to remove the NDES role and reinstall with the correct permissions. 
            Please refer to this article:
            URL: https://learn.microsoft.com/en-us/mem/intune/protect/certificates-scep-configure
"@    -Severity 3 
>>>>>>> 8a7e1e11
    }
    
    # Check if CEPEncryption certificate is present
    if ($CEPEncryption) {
<<<<<<< HEAD
        Write-Output "Success: CEPEncryption certificate is presentnor expired !"
        Write-Output "CEPEncryption is present and valid till: " 
        Write-Output "$($CEPEncryptionNotAfter)" 
        New-LogEntry "CEPEncryption certificate is present" -Severity 1
    }
    else { 
        Write-Output "Error: CEPEncryption certificate is not present!"
        Write-Output "This can occur when an account without Enterprise Admin permissions installs NDES. You may need to remove the NDES role and reinstall with the correct permissions." 
        Write-Output 'Please review "Step 3.1 - Configure prerequisites on the NDES server".' 
        Write-Output "URL: https://docs.microsoft.com/en-us/intune/certificates-scep-configure#configure-your-infrastructure"
        New-LogEntry "CEPEncryption certificate is not present or expired" -Severity 3
=======
        New-LogEntry "Success: CEPEncryption certificate is present" -Severity 1
    }
    else {
        New-LogEntry @"
          Error: CEPEncryption certificate is not present. 
          This can occur when an account without Enterprise Admin permissions installs NDES. You may need to remove the NDES role and reinstall with the correct permissions.  
          Please review this article:
          URL: https://learn.microsoft.com/en-us/mem/intune/protect/certificates-scep-configure
          CEPEncryption certificate is not present
"@ -Severity 3
>>>>>>> 8a7e1e11
    }

    # Set ErrorActionPreference back to Continue
    $ErrorActionPreference = "Continue"
}

function Test-TemplateNameRegKey {
    param (
        [string]$SCEPUserCertTemplate
    )

    Write-StatusMessage "Checking registry 'HKLM:SOFTWARE\Microsoft\Cryptography\MSCEP' has been set with the SCEP certificate template name..."
    New-LogEntry "Checking registry (HKLM:SOFTWARE\Microsoft\Cryptography\MSCEP) has been set with the SCEP certificate template name" -Severity 1

    if (-not (Test-Path HKLM:SOFTWARE\Microsoft\Cryptography\MSCEP)) {
        New-LogEntry @"
                    Error: Registry key does not exist. This can occur if the NDES role has been installed but not configured.
                    Please review this article:
                    URL: https://learn.microsoft.com/en-us/mem/intune/protect/certificates-scep-configure
"@ -Severity 3
    }
    else {
        $SignatureTemplate       = (Get-ItemProperty -Path HKLM:SOFTWARE\Microsoft\Cryptography\MSCEP\ -Name SignatureTemplate).SignatureTemplate
        $EncryptionTemplate      = (Get-ItemProperty -Path HKLM:SOFTWARE\Microsoft\Cryptography\MSCEP\ -Name EncryptionTemplate).EncryptionTemplate
        $GeneralPurposeTemplate  = (Get-ItemProperty -Path HKLM:SOFTWARE\Microsoft\Cryptography\MSCEP\ -Name GeneralPurposeTemplate).GeneralPurposeTemplate
        $DefaultUsageTemplate    = "IPSECIntermediateOffline"

        if ($SignatureTemplate -match $DefaultUsageTemplate -and $EncryptionTemplate -match $DefaultUsageTemplate -and $GeneralPurposeTemplate -match $DefaultUsageTemplate) {
            New-LogEntry @"
            Error: Registry has not been configured with the SCEP Certificate template name. Default values have _not_ been changed.
            Please review this article: 
            URL: https://learn.microsoft.com/en-us/mem/intune/protect/certificates-scep-configure
"@ -Severity 3 
        }
        else {
            New-LogEntry "One or more default values have been changed."             
            New-LogEntry "Checking SignatureTemplate key..."
             
            if ($SignatureTemplate -match $SCEPUserCertTemplate) {
                New-LogEntry "Success:`r`nSCEP certificate template '$($SCEPUserCertTemplate)' has been written to the registry under the _SignatureTemplate_ key.`r`nEnsure this aligns with the usage specified on the SCEP template." -Severity 1
            }
            else {  
                New-LogEntry "Registry value:`r`n$($SignatureTemplate)"                 
                New-LogEntry "SCEP certificate template value:`r`n$($SCEPUserCertTemplate)"                 
                New-LogEntry "SignatureTemplate key does not match the SCEP certificate template name. Registry value=$($SignatureTemplate)  |  SCEP certificate template value=$($SCEPUserCertTemplate)" -Severity 2
            }

            Write-StatusMessage "Checking EncryptionTemplate key..." -Severity 1
            if ($EncryptionTemplate -match $SCEPUserCertTemplate) {
                New-LogEntry "Success: `r`nSCEP certificate template '$($SCEPUserCertTemplate)' has been written to the registry under the _EncryptionTemplate_ key. Ensure this aligns with the usage specified on the SCEP template." 
            }
            else {
                New-LogEntry '"EncryptionTemplate key does not match the SCEP certificate template name. Unless your template is explicitly set for the "Encryption" purpose, this can safely be ignored." -Severity 2'
                 
                New-LogEntry "Registry value: "
                New-LogEntry "$($EncryptionTemplate)"
                 
                New-LogEntry "SCEP certificate template value: "
                New-LogEntry "$($SCEPUserCertTemplate)"
                 
                New-LogEntry "EncryptionTemplate key does not match the SCEP certificate template name.Registry value=$($EncryptionTemplate)|SCEP certificate template value=$($SCEPUserCertTemplate)" -Severity 2
            } 
             
            Write-StatusMessage "Checking GeneralPurposeTemplate key..." -Severity 1
             
            if ($GeneralPurposeTemplate -match $SCEPUserCertTemplate) {
                New-LogEntry "Success: "
                New-LogEntry "SCEP certificate template '$($SCEPUserCertTemplate)' has been written to the registry under the _GeneralPurposeTemplate_ key. Ensure this aligns with the usage specified on the SCEP template." -Severity 1
            }
            else {
                New-LogEntry '"GeneralPurposeTemplate key does not match the SCEP certificate template name. Unless your template is set for the "Signature and Encryption" (General) purpose, this can safely be ignored." -Severity 2'                 
                New-LogEntry "Registry value:`r`n$($GeneralPurposeTemplate)" -Severity 2                 
                New-LogEntry "SCEP certificate template value:`r`n$($SCEPUserCertTemplate)" -Severity 2                 
                New-LogEntry "GeneralPurposeTemplate key does not match the SCEP certificate template name.Registry value=$($GeneralPurposeTemplate)|SCEP certificate template value=$($SCEPUserCertTemplate)" -Severity 2
            }
        }
    }

    $ErrorActionPreference = "Continue"
}

function Test-ServerCertificate {
    Write-StatusMessage "Checking IIS SSL certificate is valid for use...Checking IIS SSL certificate is valid for use" -Severity 1

    $hostname = ([System.Net.Dns]::GetHostByName(($env:computerName))).hostname
    $serverAuthEKU = "1.3.6.1.5.5.7.3.1" # Server Authentication
    $allSSLCerts = Get-ChildItem Cert:\LocalMachine\My
    $BoundServerCert = netsh http show sslcert

    foreach ($Cert in $allSSLCerts) {
        $ServerCertThumb = $Cert.Thumbprint

        if ($BoundServerCert -match $ServerCertThumb) {
            $BoundServerCertThumb = $ServerCertThumb
        }
    }

    $ServerCertObject = Get-ChildItem Cert:\LocalMachine\My\$BoundServerCertThumb

    if ($ServerCertObject.Issuer -match $ServerCertObject.Subject) {
        $SelfSigned = $true
    } else {
        $SelfSigned = $false
    }

    if ($ServerCertObject.EnhancedKeyUsageList -match $serverAuthEKU -and (($ServerCertObject.Subject -match $hostname) -or `
        ($ServerCertObject.DnsNameList -match $hostname)) -and ($ServerCertObject.Issuer -notmatch $ServerCertObject.Subject)) {

        New-LogEntry "Success: "
        New-LogEntry "Certificate bound in IIS is valid:"
         
        New-LogEntry "Subject: "
        New-LogEntry "$($ServerCertObject.Subject)"
         
        New-LogEntry "Thumbprint: "
        New-LogEntry "$($ServerCertObject.Thumbprint)"
         
        New-LogEntry "Valid Until: "
        New-LogEntry "$($ServerCertObject.NotAfter)"
         
        New-LogEntry "If this NDES server is in your perimeter network, please ensure the external hostname is shown below:"
        $DNSNameList = $ServerCertObject.DNSNameList.unicode
         
        New-LogEntry "Internal and External hostnames: "
        New-LogEntry "$($DNSNameList)"
        New-LogEntry "Certificate bound in IIS is valid. Subject:$($ServerCertObject.Subject)|Thumbprint:$($ServerCertObject.Thumbprint)|ValidUntil:$($ServerCertObject.NotAfter)|Internal and ExternalHostnames:$($DNSNameList)" -Severity 1
    } else {
        New-LogEntry "Error: The certificate bound in IIS is not valid for use. Reason:"
         

        if ($ServerCertObject.EnhancedKeyUsageList -match $serverAuthEKU) {
            $EKUValid = $true
        } else {
            $EKUValid = $false

            New-LogEntry "Correct EKU: "
            New-LogEntry "$($EKUValid)"
             
        }

        if ($ServerCertObject.Subject -match $hostname) {
            $SubjectValid = $true
        } else {
            $SubjectValid = $false

            New-LogEntry "Correct Subject: "
            New-LogEntry "$($SubjectValid)"
             
        }

        if ($SelfSigned -eq $false) {
            Out-Null
        } else {
            New-LogEntry "Is Self-Signed: "
            New-LogEntry "$($SelfSigned)"
             
        }

        New-LogEntry @"
                        Please review this article:
                        URL: https://learn.microsoft.com/en-us/mem/intune/protect/certificates-scep-configure
                        The certificate bound in IIS is not valid for use. 
                        CorrectEKU=$($EKUValid)|CorrectSubject=$($SubjectValid)|IsSelfSigned=$($SelfSigned)
"@ -Severity 3
    }
}

function Test-ClientCertificate { 
    New-LogEntry "Checking encrypting certificate is valid for use..." -Severity 1
 
    $clientAuthEku = "1.3.6.1.5.5.7.3.2" # Client Authentication
    $NDESCertThumbprint = (Get-ItemProperty -Path HKLM:\SOFTWARE\Microsoft\MicrosoftIntune\PFXCertificateConnector -Name EncryptionCertThumbprint).EncryptionCertThumbprint
    $ClientCertObject = Get-ChildItem Cert:\LocalMachine\My\$NDESCertThumbprint

    if ($ClientCertObject.Issuer -match $ClientCertObject.Subject) {
        $ClientCertSelfSigned = $true
    } else {
        $ClientCertSelfSigned = $false
    }

    if ($ClientCertObject.EnhancedKeyUsageList -match $clientAuthEku -and $ClientCertObject.Issuer -notmatch $ClientCertObject.Subject) {
        New-LogEntry "Success: Client certificate bound to NDES Connector is valid"         
        New-LogEntry "Subject: $($ClientCertObject.Subject)"          
        New-LogEntry "Thumbprint: $($ClientCertObject.Thumbprint)"         
        New-LogEntry "Valid Until:`r`n $($ClientCertObject.NotAfter)"  
    } else {
        New-LogEntry "Error: The certificate bound to the NDES Connector is not valid for use. Reason:" -Severity 3  
        
        if ($ClientCertObject.EnhancedKeyUsageList -match $clientAuthEku) {                
            $ClientCertEKUValid = $true
        } else {                
            $ClientCertEKUValid = $false

            New-LogEntry "Correct EKU: $($ClientCertEKUValid)" -Severity 1
             
        }

        if ($ClientCertSelfSigned -eq $false) {               
            New-LogEntry "ClientCertSelfSigned = $ClientCertSelfSigned" -Severity 3              
        } else {
            New-LogEntry "Is Self-Signed: $ClientCertSelfSigned" -Severity 1             
        }

        New-LogEntry @"
                      Please review this article: 
                      URL: https://learn.microsoft.com/en-us/mem/intune/protect/certificates-scep-configure
                      The certificate bound to the NDES Connector is not valid for use. CorrectEKU= $ClientCertEKUValid IsSelfSigned= $ClientCertSelfSigned
"@ -Severity 3
    }
}
 
function Test-InternalNdesUrl {
      
    $hostname = ([System.Net.Dns]::GetHostByName(($env:computerName))).hostname
           
    Write-StatusMessage "Checking behaviour of internal NDES URL at Https://$hostname/certsrv/mscep/mscep.dll" -Severity 1

    $Statuscode = try {
        (Invoke-WebRequest -Uri "https://$hostname/certsrv/mscep/mscep.dll").StatusCode
    } catch { 
        $_ | New-LogEntry -Severity 3
    }

    if ($statuscode -eq "200") { 
        New-LogEntry "https://$hostname/certsrv/mscep/mscep.dll returns 200 OK. This usually signifies an error with the Intune Connector registering itself or the service is not installed" -Severity 3
    } elseif ($statuscode -eq "403") {
        New-LogEntry "Trying to retrieve CA Capabilities..." 
         
        try {
            $Newstatuscode = (Invoke-WebRequest -Uri "https://$hostname/certsrv/mscep/mscep.dll?operation=GetCACaps`&message=test").StatusCode
        } catch {
            $_.Exception.Response.StatusCode.Value__
        }

        if ($Newstatuscode -eq "200") {
            $CACaps = (Invoke-WebRequest -Uri "https://$hostname/certsrv/mscep?operation=GetCACaps`&message=test").Content
        }

        if ($CACaps) {
            New-LogEntry "Success:`r`nCA Capabilities retrieved:`r`n" -Severity 1             
            New-LogEntry $CACaps  -Severity 1
        }
    } else {
        New-LogEntry @"
        
        Error: Unexpected Error code. This usually signifies an error with the Intune Connector registering itself or not being installed.
        Expected value is a 403. We received a $($Statuscode). This could be down to a missing reboot after the policy module installation. 
        Verify last boot time and module install time further down the validation.
"@ -Severity 3
 
    }
   }
        
#endregion

function Test-LastBootTime {
      
    Write-StatusMessage "Checking last boot time of the server" -Severity 1

    $LastBoot = (Get-WmiObject win32_operatingsystem | Select-Object csname, @{LABEL='LastBootUpTime';EXPRESSION={$_.ConverttoDateTime($_.lastbootuptime)}}).lastbootuptime

    New-LogEntry @"
        Server last rebooted: $LastBoot

        Please ensure a reboot has taken place _after_ all registry changes and installing the NDES Connector. IISRESET is _not_ sufficient.
"@ -Severity 1
}

function Test-IntuneConnectorInstall {
    Write-StatusMessage "Checking if Intune Connector is installed..." -Severity 1

    if ($IntuneConnector = Get-ItemProperty HKLM:\Software\Microsoft\Windows\CurrentVersion\Uninstall\* | Select-Object DisplayName, DisplayVersion, Publisher, InstallDate | Where-Object {$_.DisplayName -eq "Certificate Connector for Microsoft Intune"}) {
        $installDate = [datetime]::ParseExact($IntuneConnector.InstallDate, 'yyyymmdd', $null).ToString('dd-mm-yyyy')
        New-LogEntry "Success: $($IntuneConnector.DisplayName) was installed on $installDate and is version $($IntuneConnector.DisplayVersion)"
         
        New-LogEntry "ConnectorVersion: $IntuneConnector" -Severity 1 
    } else {
        New-LogEntry @"
        
        Error: Intune Connector not installed 

        New-LogEntry ''Please review this article: 
        New-LogEntry "URL: https://learn.microsoft.com/en-us/mem/intune/protect/certificates-scep-configure
"@ -Severity 3
 
    }
}

function Test-IIS_Log {

    # Specify the path to the IIS log files
    $logPath = "C:\inetpub\logs\LogFiles\W3SVC1"
    $logObjects = @()

    # Specify the pattern to search for in the log files
    $logPattern = "*certsrv/mscep/mscep.dll*"

    # Get the latest log file
    $logFiles = Get-ChildItem -Path $logPath | Sort-Object LastWriteTime -Descending | Select-Object -First 2

    if ($null -ne $logFiles) {
        
        foreach ($logFile in $logFiles) {
        # Read the log file
        $logContent = Get-Content -Path $logFile.FullName| Where-Object { $_ -like $logPattern }

        foreach ($entry in $logContent) {
    
            # Split the log entry into fields
            $fields = $entry -split "\s+"
            
            # Create an object for the log entry
            $logObject = [PSCustomObject]@{
            # Date = get-date $fields[0]
            # Time = $fields[1]
                Date = get-date "$($fields[0]) $($fields[1])"
                SIP = $fields[2]
                Method = $fields[3]
                URIStem = $fields[4]
                URIQuery = $fields[5]
                SPort = $fields[6]
                Username = $fields[7]
                CIP = $fields[8]
                UserAgent = $fields[9]
                Referer = $fields[10]
                StatusCode = $fields[11]
                SubStatusCode = $fields[12]
                Win32StatusCode = $fields[13]
                TimeTaken = $fields[14]
            }
            # Add the log object to the array
            $logObjects += $logObject
        }
        # Output the log objects
        $RecentrequestinIIS = $logObjects | Select-Object -First 9

        New-LogEntry $RecentrequestinIIS
    }
    } else {
        New-LogEntry "No log files found in the specified path."
    }
}

function Test-IntuneConnectorRegKeys {
     
    New-LogEntry $line
     
    New-LogEntry "Checking Intune Connector registry keys are intact" 
     
    New-LogEntry "Checking Intune Connector registry keys are intact" -Severity 1
    $ErrorActionPreference = "SilentlyContinue"

    $KeyRecoveryAgentCertificate = "HKEY_LOCAL_MACHINE\SOFTWARE\Microsoft\MicrosoftIntune\NDESConnector\KeyRecoveryAgentCertificate"
    $PfxSigningCertificate = "HKEY_LOCAL_MACHINE\SOFTWARE\Microsoft\MicrosoftIntune\NDESConnector\PfxSigningCertificate"
    $SigningCertificate = "HKEY_LOCAL_MACHINE\SOFTWARE\Microsoft\MicrosoftIntune\NDESConnector\SigningCertificate"

    if (-not (Test-Path $KeyRecoveryAgentCertificate)) {
        New-LogEntry "Error: KeyRecoveryAgentCertificate Registry key does not exist." 
         
        New-LogEntry "KeyRecoveryAgentCertificate Registry key does not exist." -Severity 3 
    }
    else {
        $KeyRecoveryAgentCertificatePresent = (Get-ItemProperty -Path HKLM:\SOFTWARE\Microsoft\MicrosoftIntune\NDESConnector\ -Name KeyRecoveryAgentCertificate).KeyRecoveryAgentCertificate

        if (-not ($KeyRecoveryAgentCertificatePresent)) {
            New-LogEntry "KeyRecoveryAgentCertificate registry key exists but has no value" -Severity 2 
        }
        else {
            New-LogEntry "Success: `r`nKeyRecoveryAgentCertificate registry key exists" -Severity 1
        }
    }

    if (-not (Test-Path $PfxSigningCertificate)) { 
        New-LogEntry "PfxSigningCertificate Registry key does not exist." -Severity 3 
    }
    else {
        $PfxSigningCertificatePresent = (Get-ItemProperty -Path HKLM:\SOFTWARE\Microsoft\MicrosoftIntune\NDESConnector\ -Name PfxSigningCertificate).PfxSigningCertificate

        if (-not ($PfxSigningCertificatePresent)) {
            New-LogEntry "PfxSigningCertificate registry key exists but has no value" -Severity 2 
        }
        else {
            New-LogEntry "Success: `r`nPfxSigningCertificate registry key exists" -Severity 1
        }
    }

    if (-not (Test-Path $SigningCertificate)) { 
        New-LogEntry "SigningCertificate Registry key does not exist" -Severity 3  
    }
    else {
        $SigningCertificatePresent = (Get-ItemProperty -Path HKLM:\SOFTWARE\Microsoft\MicrosoftIntune\NDESConnector\ -Name SigningCertificate).SigningCertificate

        if (-not ($SigningCertificatePresent)) {
            New-LogEntry "SigningCertificate registry key exists but has no value" -Severity 2
        }
        else {
            New-LogEntry "Success: SigningCertificate registry key exists" -Severity 1
        }
    }

    $ErrorActionPreference = "Continue"
}

function Get-EventLogData {
    param (
        [int]$EventLogCollDays = 5
    )

    $ErrorActionPreference = "SilentlyContinue"
 
    Write-StatusMessage "Checking Event logs for relevent errors" -Severity 1

    if (-not (Get-EventLog -LogName "Microsoft Intune Connector" -EntryType Error -After (Get-Date).AddDays(-$EventLogCollDays) -ErrorAction SilentlyContinue)) {
 
        New-LogEntry "Success: No errors found in the Microsoft Intune Connector" -Severity 1
    }
    else {
        New-LogEntry "Errors found in the Microsoft Intune Connector Event log. Please see below for the most recent 5, and investigate further in Event Viewer." -Severity 2
         
        $EventsCol1 = Get-EventLog -LogName "Microsoft Intune Connector" -EntryType Error -After (Get-Date).AddDays(-$EventLogCollDays) -Newest 5 | Select-Object TimeGenerated, Source, Message
        $EventsCol1 | Format-List
        New-LogEntry "Errors found in the Microsoft Intune Connector Event log" NDES_Eventvwr 3
        $i = 0 

        foreach ($item in $EventsCol1) {
            New-LogEntry "$($EventsCol1[$i].TimeGenerated);$($EventsCol1[$i].Message);$($EventsCol1[$i].Source)" NDES_Eventvwr 3
            $i++
        }
    }

    if (-not (Get-EventLog -LogName "Application" -EntryType Error -Source NDESConnector, Microsoft-Windows-NetworkDeviceEnrollmentService -After (Get-Date).AddDays(-$EventLogCollDays) -ErrorAction SilentlyContinue)) {
          New-LogEntry "Success: No errors found in the Application log from source NetworkDeviceEnrollmentService or NDESConnector" -Severity 1
    }
    else {
        New-LogEntry "Errors found in the Application Event log for source NetworkDeviceEnrollmentService or NDESConnector. Please see below for the most recent 5, and investigate further in Event Viewer." -Severity 2
         
        $EventsCol2 = Get-EventLog -LogName "Application" -EntryType Error -Source NDESConnector, Microsoft-Windows-NetworkDeviceEnrollmentService -After (Get-Date).AddDays(-$EventLogCollDays) -Newest 5 | Select-Object TimeGenerated, Source, Message
        $EventsCol2 | Format-List
        $i = 0 

        foreach ($item in $EventsCol2) {
            New-LogEntry "$($EventsCol2[$i].TimeGenerated);$($EventsCol2[$i].Message);$($EventsCol2[$i].Source)" -Severity 3
            $i++
        }
    }

    $ErrorActionPreference = "Continue"
}
 
function Test-NDESServiceAccountProperties {
    param (
        [string]$NDESServiceAccount
    )
 
    Write-StatusMessage "Checking NDES Service Account $NDESServiceAccount properties in Active Directory" -Severity 1

    $ADAccount = $NDESServiceAccount.split("\")[1]
    if ($SvcAcctIsComputer) {
        $ADAccountProps = Get-ADComputer $ADAccount -Properties SamAccountName,enabled,AccountExpirationDate,accountExpires,accountlockouttime,PasswordExpired,PasswordLastSet,PasswordNeverExpires,LockedOut
    }
    else {
        $ADAccountProps = Get-ADUser $ADAccount -Properties SamAccountName,enabled,AccountExpirationDate,accountExpires,accountlockouttime,PasswordExpired,PasswordLastSet,PasswordNeverExpires,LockedOut
    }

    if ($ADAccountProps.enabled -ne $true -OR $ADAccountProps.PasswordExpired -ne $false -OR $ADAccountProps.LockedOut -eq $true) {
        Write-StatusMessage "Error: Problem with the AD account. Please see output below to determine the issue" -Severity 3
    }
    else {
        Write-StatusMessage "Success:`r`nNDES Service Account seems to be in working order:"  -Severity 1
    }

    $msg = $ADAccountProps | Format-List SamAccountName,enabled,AccountExpirationDate,accountExpires,accountlockouttime,PasswordExpired,PasswordLastSet,PasswordNeverExpires,LockedOut
    $msg
    New-LogEntry "$msg" -Severity 1
} 

function Test-NDESServiceAccountLocalPermissions {
    Write-StatusMessage "Checking NDES Service Account local permissions..."   -Severity 1 

    if ($SvcAcctIsComputer) { 
        Write-StatusMessage "Skipping NDES Service Account local permissions since local system is used as the service account..." -Severity 1 
    }
    else {
        if ((net localgroup) -match "Administrators"){
            $LocalAdminsMember = ((net localgroup Administrators))

            if ($LocalAdminsMember -like "*$NDESServiceAccount*"){
                New-LogEntry "NDES Service Account is a member of the local Administrators group. This will provide the requisite rights but is _not_ a secure configuration. Use the IIS_IUSERS local group instead." -Severity 2 
            }
            else {
                Write-StatusMessage "Success:`r`nNDES Service account is not a member of the local Administrators group"
            }
        }
    }
}

function Test-Connectivity {
    param(
        [string]$uniqueURL = "autoupdate.msappproxy.net",
        [int]$port = 443
    )

    Write-StatusMessage "Checking Connectivity to $uniqueURL" 

    try {
        $error.Clear()
        $connectionTest = $false

        $connection = New-Object System.Net.Sockets.TCPClient
        $connection.ReceiveTimeout = 500
        $connection.SendTimeout = 500 
        $result = $connection.BeginConnect($uniqueURL, $port, $null, $null)
        $wait = $result.AsyncWaitHandle.WaitOne(5000, $false)

        if ($wait -and (-not $connection.Client.Connected) ){
            $connection.Close()
            $connectionTest = $false
        } elseif (-not $wait) {
            $connection.Close()
            $connectionTest = $false
        } else {
            $null = $connection.EndConnect($result) 
            $connectionTest = $connection.Connected
        }
        
        if ($connectionTest) {
            New-LogEntry "Connection to $uniqueURL on port $port is successful."  -Severity 1
        } else {
            New-LogEntry "Connection to $uniqueURL on port $port failed." -Severity 3  
        }
    }
    catch {
        New-LogEntry "Error connecting to $uniqueURL. Please test that the service account has internet access." -Severity 3
   
    }
} 

  
 

function Test-NDESServiceAccountLocalPermissions {
    Write-StatusMessage "Checking NDES Service Account local permissions..." -Severity 1 
    if ($SvcAcctIsComputer) { 
        Write-StatusMessage "Skipping NDES Service Account local permissions since local system is used as the service account..." -Severity 1 
    }
    else {
        if ((net localgroup) -match "Administrators"){

            $LocalAdminsMember = ((net localgroup Administrators))

            if ($LocalAdminsMember -like "*$NDESServiceAccount*"){

                New-LogEntry "NDES Service Account is a member of the local Administrators group. This will provide the requisite rights but is _not_ a secure configuration. Use the IIS_IUSERS local group instead." -Severity 2 
            }
            else {
                New-LogEntry "Success:`r`nNDES Service account is not a member of the local Administrators group" -Severity 1    
            }
        }
           else { 
                New-LogEntry "No local Administrators group exists, likely due to this being a Domain Controller or renaming the group. It is not recommended to run NDES on a Domain Controller." -Severity 2
    
        }

    }
} 
 
Function Test-IIS_IUSR_Membership {
    Write-StatusMessage "Checking if the NDES service account is a member of the IIS_IUSR group..." -Severity 1
    if ((net localgroup) -match "IIS_IUSRS"){

        $IIS_IUSRMembers = ((net localgroup IIS_IUSRS))

        if ($IIS_IUSRMembers -like "*$NDESServiceAccount*"){
            New-LogEntry "NDES service account is a member of the local IIS_IUSR group" -Severity 1    
        }

        else {
 
            New-LogEntry "Error: NDES Service Account is not a member of the local IIS_IUSR group" -Severity 3 

            Write-StatusMessage "Checking Local Security Policy for explicit rights via gpedit..." -Severity 1
             
            $TempFile = [System.IO.Path]::GetTempFileName()
            & "secedit" "/export" "/cfg" "$TempFile" | Out-Null
            $LocalSecPol = Get-Content $TempFile
            $ADAccount = $NDESServiceAccount.split("\")[1]
            # we should only be checking user accounts. If local system is the service account, we can skip this event
            $ADAccountProps = (Get-ADUser $ADAccount -Properties SamAccountName,enabled,AccountExpirationDate,accountExpires,accountlockouttime,PasswordExpired,PasswordLastSet,PasswordNeverExpires,LockedOut)
            
            $NDESSVCAccountSID = $ADAccountProps.SID.Value 
            $LocalSecPolResults = $LocalSecPol | Select-String $NDESSVCAccountSID

                if ($LocalSecPolResults -match "SeInteractiveLogonRight" -and $LocalSecPolResults -match "SeBatchLogonRight" -and $LocalSecPolResults -match "SeServiceLogonRight"){
            
                    New-LogEntry @"                    
                        Success: 
                        NDES Service Account has been assigned 'Logon Locally', 'Logon as a Service' and 'Logon as a batch job' rights explicitly.

                        Note:
                        Consider using the IIS_IUSERS group instead of explicit rights as described in this article:
                        https://learn.microsoft.com/en-us/mem/intune/protect/certificates-scep-configure
"@ -Severity 1

                }
            
                else {
                    New-LogEntry "NDES Service Account has _NOT_ been assigned the Logon Locally, Logon as a Service or Logon as a batch job rights _explicitly." -Severity 3        
                }
             }

    }

    else {
   
        New-LogEntry @"
                        No IIS_IUSRS group exists. Ensure IIS is installed.

                        Please review the following article for more information:
                            https://learn.microsoft.com/en-us/mem/intune/protect/certificates-scep-configure
"@ -Severity 3

    }

}
 
Function Test-PFXCertificateConnectorService {
    New-LogEntry "Checking the `"Log on As`" for PFX Certificate Connector for Intune" -Severity 1
    $service = Get-Service -Name "PFXCertificateConnectorSvc"

    if ($service) {
        # Get the service's process
        $serviceProcess = Get-WmiObject Win32_Service | Where-Object { $_.Name -eq $service.Name }

        # Check if the service is running as Local System or as a specific user
        if ($serviceProcess.StartName -eq "LocalSystem") {
            New-LogEntry "$($service.Name) is running as Local System" -Severity 1  
        }
        else {
            New-LogEntry "$($service.Name) is running as $($serviceProcess.StartName)" -Severity 1  
        }
    } 
    else {
        New-LogEntry "PFXCertificateConnectorSvc service not found" -Severity 3  
    }

}

function Compress-LogFiles {
    param ()

    Write-StatusMessage "Gathering log files..."
    
    if ($PSCmdlet.ParameterSetName -eq "Unattended") {
        New-LogEntry "Automatically gathering files."
        $LogFileCollectionConfirmation = "y"
    }
    else {
        New-LogEntry "Do you want to gather troubleshooting files? This includes IIS, NDES Connector, NDES Plugin, CRP, and MSCEP log files, in addition to the SCEP template configuration.  [Y]es, [N]o:"
        $LogFileCollectionConfirmation = Read-Host
    }
    
    if ($LogFileCollectionConfirmation -eq "y") {
        $IISLogPath = (Get-WebConfigurationProperty "/system.applicationHost/sites/siteDefaults" -name logfile.directory).Value + "\W3SVC1" -replace "%SystemDrive%",$env:SystemDrive
        $IISLogs = Get-ChildItem $IISLogPath | Sort-Object -Descending -Property LastWriteTime | Select-Object -First 3
        $NDESConnectorLogs = Get-ChildItem "$env:SystemRoot\System32\Winevt\Logs\Microsoft-Intune-CertificateConnectors*"
        $NDESConnectorUpdateAgentLogs = Get-ChildItem "$env:SystemRoot\System32\Winevt\Logs\Microsoft-AzureADConnect-AgentUpdater*"

        $ApplicationEventLogFile = Get-WinEvent -ListLog "Application" | Select-Object -ExpandProperty LogFilePath
        $ApplicationLogFilePath = [System.Environment]::ExpandEnvironmentVariables( $ApplicationEventLogFile)

        $SystemEventLogFile = Get-WinEvent -ListLog "System" | Select-Object -ExpandProperty LogFilePath
        $SystemLogFilePath = [System.Environment]::ExpandEnvironmentVariables( $SystemEventLogFile)
    
        foreach ($IISLog in $IISLogs) {
            Copy-Item -Path $IISLog.FullName -Destination $TempDirPath
        }

        foreach ($NDESConnectorLog in $NDESConnectorLogs) {
            Copy-Item -Path $NDESConnectorLog.FullName -Destination $TempDirPath
        }

        foreach ($NDESConnectorUpdateAgentLog in $NDESConnectorUpdateAgentLogs) {
            Copy-Item -Path $NDESConnectorUpdateAgentLog.FullName -Destination $TempDirPath
        }

        foreach ($NDESPluginLog in $NDESPluginLogs) {
            Copy-Item -Path $NDESPluginLog.FullName -Destination $TempDirPath
        }

        foreach ($MSCEPLog in $MSCEPLogs) {
            Copy-Item -Path $MSCEPLog.FullName -Destination $TempDirPath
        }

        foreach ($CRPLog in $CRPLogs) {
            Copy-Item -Path $CRPLogs.FullName -Destination $TempDirPath
        }

        Copy-Item -Path $ApplicationLogFilePath -Destination $TempDirPath
        Copy-Item -Path $SystemLogFilePath -Destination $TempDirPath

        $GPresultPath = "$($TempDirPath)\gpresult_temp.html"
        gpresult /h $GPresultPath

        $SCEPUserCertTemplateOutputFilePath = "$($TempDirPath)\SCEPUserCertTemplate.txt"
        certutil -v -template $SCEPUserCertTemplate > $SCEPUserCertTemplateOutputFilePath

        New-LogEntry "Collecting server logs" -Severity 1

        Add-Type -assembly "system.io.compression.filesystem"
        $Currentlocation = $env:temp
        $date = Get-Date -Format ddMMyyhhmmss
        Copy-Item $LogFilePath .
        [io.compression.zipfile]::CreateFromDirectory($Script:TempDirPath, "$($Currentlocation)\$($date)-CertConnectorLogs-$($hostname).zip")

        New-LogEntry @"
        Success: Log files copied to $($Currentlocation)\$($date)-CertConnectorLogs-$($hostname).zip"

"@

        # Show in Explorer
        Start-Process $Currentlocation
    }
    else {
        New-LogEntry "Do not collect logs" -Severity 1
        $Script:WriteLogOutputPath = $true
    }
}

function Format-Log {
    <# Remove quotes from CSV #>
    param($logname = $Script:LogFilePath)

    $Contents = Get-Content $logname
    $FormattedContent = ($Contents -replace '("$|,"|",{1,2}")', '  ') -replace '^"', '' 
    $FormattedContent | Out-File $logname -Encoding utf8 -Force
}

#  Script requirements

#Requires -version 3.0
#Requires -RunAsAdministrator 
##   #Requires -module ActiveDirectory

# Script-wide Variables
[string] $name = [System.Guid]::NewGuid()
$Script:TempDirPath = Join-Path $env:temp $name
New-Item -ItemType Directory -Path $TempDirPath -Force | Out-Null
$Script:LogFilePath = "$($Script:TempDirPath)\Validate-NDESConfig.log"

# Flag to query computer vs user properties from AD
[bool]$SvcAcctIsComputer = $false
$line = "." * 60

if ($help){
    Get-NDESHelp
    break
}

if ($usage){
    Show-Usage
    break
} 
 


if ( -not ( Test-IsRSATADInstalled) ){
    Install-RSATAD
} 

Initialize-LogFile
if ($NDESServiceAccount -eq "" -or $null -eq $NDESServiceAccount) {
    $NDESServiceAccount = Get-NDESServiceAcct
}
Test-Variables
Confirm-Variables -NDESServiceAccount $NDESServiceAccount -IssuingCAServerFQDN $IssuingCAServerFQDN -SCEPUserCertTemplate $SCEPUserCertTemplate
Test-IsNDESInstalled
Test-IsAADModuleInstalled
Test-IsIISInstalled
Test-OSVersion
Test-IEEnhancedSecurityMode
Test-NDESServiceAccountProperties -NDESServiceAccount $NDESServiceAccount
Test-PFXCertificateConnector
Test-Connectivity
Test-InstallRSATTools
Test-IISApplicationPoolHealth
Test-NDESInstallParameters  
Test-HTTPParamsRegKeys  
Test-IntermediateCerts  
Test-TemplateNameRegKey -SCEPUserCertTemplate "YourSCEPCertificateTemplateName"
Test-Certificates  
Test-ServerCertificate
Test-InternalNdesUrl
Test-LastBootTime
Test-IntuneConnectorInstall
Test-IntuneConnectorRegKeys
Test-ClientCertificate
Test-WindowsFeaturesInstalled 
Test-NDESServiceAccountLocalPermissions -NDESServiceAccount $NDESServiceAccount
Test-SPN -ADAccount "NDES_Service_Account"  
Test-PFXCertificateConnectorService
Test-IIS_IUSR_Membership
Test-IIS_Log 
Test-IEEnhancedSecurityMode 
Get-EventLogData
Format-Log
Compress-LogFiles

#endregion 
 

#region Ending script
 
Write-StatusMessage  "End of NDES configuration validation" 
 
if ($WriteLogOutputPath) {

        New-LogEntry "Log file copied to $($LogFilePath)" -Severity 1

        # for ODC
        $copyPath = "$env:temp\CollectedData\Intune\Files\NDES"
        if ($PSCmdlet.ParameterSetName -eq "Unattended"  ){
            if ( -not (Test-Path $copyPath) ) { mkdir $copyPath -Force }
            Copy-Item $Script:LogFilePath $copyPath
            }
           
        Write-StatusMessage "Ending script..." -Severity 1
    }  
 else { 
    New-LogEntry "Skipping log copy based on command line switches" -Severity 1
 }

#endregion<|MERGE_RESOLUTION|>--- conflicted
+++ resolved
@@ -752,59 +752,32 @@
     } 
     
     # Check if EnrollmentAgentOffline certificate is present
-    if ($EnrollmentAgentOffline) {
-<<<<<<< HEAD
-        Write-Output "Success: EnrollmentAgentOffline certificate is present"
-        Write-Output "EnrollmentAgentOffline certificate is present and valid till: "
-        Write-Output "$($EnrollmentAgentOfflineNotAfter)"  
-        New-LogEntry "EnrollmentAgentOffline certificate is present" -Severity 1
-    }
-    else {
-        Write-Output "Error: EnrollmentAgentOffline certificate is not present or expired !"
-        Write-Output "This can occur when an account without Enterprise Admin permissions installs NDES. You may need to remove the NDES role and reinstall with the correct permissions." 
-        Write-Output 'Please review "Step 3.1 - Configure prerequisites on the NDES server".' 
-        Write-Output "URL: https://docs.microsoft.com/en-us/intune/certificates-scep-configure#configure-your-infrastructure"
-        New-LogEntry "EnrollmentAgentOffline certificate is not present or expired" -Severity 3 
-=======
-        New-LogEntry "Success: `r`nEnrollmentAgentOffline certificate is present" -Severity 1
-    }
-    else {
+    if ($EnrollmentAgentOffline) {    
+        New-LogEntry "Success: `r`nEnrollmentAgentOffline certificate is present and valid till:$($EnrollmentAgentOfflineNotAfter)" -Severity 1
+    }
+    else {
+       
         New-LogEntry @"
-            Error: EnrollmentAgentOffline certificate is not present. 
+            Error: EnrollmentAgentOffline certificate is not present or expired. 
             This can occur when an account without Enterprise Admin permissions installs NDES. You may need to remove the NDES role and reinstall with the correct permissions. 
             Please refer to this article:
             URL: https://learn.microsoft.com/en-us/mem/intune/protect/certificates-scep-configure
-"@    -Severity 3 
->>>>>>> 8a7e1e11
+        "@    -Severity 3 
     }
     
     # Check if CEPEncryption certificate is present
     if ($CEPEncryption) {
-<<<<<<< HEAD
-        Write-Output "Success: CEPEncryption certificate is presentnor expired !"
-        Write-Output "CEPEncryption is present and valid till: " 
-        Write-Output "$($CEPEncryptionNotAfter)" 
-        New-LogEntry "CEPEncryption certificate is present" -Severity 1
+         New-LogEntry "Success: CEPEncryption certificate is present and vaild till: $($CEPEncryptionNotAfter)" -Severity 1
     }
     else { 
-        Write-Output "Error: CEPEncryption certificate is not present!"
-        Write-Output "This can occur when an account without Enterprise Admin permissions installs NDES. You may need to remove the NDES role and reinstall with the correct permissions." 
-        Write-Output 'Please review "Step 3.1 - Configure prerequisites on the NDES server".' 
-        Write-Output "URL: https://docs.microsoft.com/en-us/intune/certificates-scep-configure#configure-your-infrastructure"
-        New-LogEntry "CEPEncryption certificate is not present or expired" -Severity 3
-=======
-        New-LogEntry "Success: CEPEncryption certificate is present" -Severity 1
-    }
-    else {
-        New-LogEntry @"
-          Error: CEPEncryption certificate is not present. 
+       New-LogEntry @"
+          Error: CEPEncryption certificate is not present or expired. 
           This can occur when an account without Enterprise Admin permissions installs NDES. You may need to remove the NDES role and reinstall with the correct permissions.  
           Please review this article:
           URL: https://learn.microsoft.com/en-us/mem/intune/protect/certificates-scep-configure
           CEPEncryption certificate is not present
 "@ -Severity 3
->>>>>>> 8a7e1e11
-    }
+}
 
     # Set ErrorActionPreference back to Continue
     $ErrorActionPreference = "Continue"

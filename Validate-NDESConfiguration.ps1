--- conflicted
+++ resolved
@@ -1210,65 +1210,6 @@
         New-LogEntry "No log files found in the specified path."
     }
 }
-
-<<<<<<< HEAD
-=======
-function Test-IntuneConnectorRegKeys {
-      
-    New-LogEntry "Checking Intune Connector registry keys are intact" -Severity 1
-    $ErrorActionPreference = "SilentlyContinue"
-
-    $KeyRecoveryAgentCertificate = "HKEY_LOCAL_MACHINE\SOFTWARE\Microsoft\MicrosoftIntune\NDESConnector\KeyRecoveryAgentCertificate"
-    $PfxSigningCertificate = "HKEY_LOCAL_MACHINE\SOFTWARE\Microsoft\MicrosoftIntune\NDESConnector\PfxSigningCertificate"
-    $SigningCertificate = "HKEY_LOCAL_MACHINE\SOFTWARE\Microsoft\MicrosoftIntune\NDESConnector\SigningCertificate"
-
-    if (-not (Test-Path $KeyRecoveryAgentCertificate)) {
-        New-LogEntry "Error: KeyRecoveryAgentCertificate Registry key does not exist." 
-         
-        New-LogEntry "KeyRecoveryAgentCertificate Registry key does not exist." -Severity 3 
-    }
-    else {
-        $KeyRecoveryAgentCertificatePresent = (Get-ItemProperty -Path HKLM:\SOFTWARE\Microsoft\MicrosoftIntune\NDESConnector\ -Name KeyRecoveryAgentCertificate).KeyRecoveryAgentCertificate
-
-        if (-not ($KeyRecoveryAgentCertificatePresent)) {
-            New-LogEntry "KeyRecoveryAgentCertificate registry key exists but has no value" -Severity 2 
-        }
-        else {
-            New-LogEntry "Success: `r`nKeyRecoveryAgentCertificate registry key exists" -Severity 1
-        }
-    }
-
-    if (-not (Test-Path $PfxSigningCertificate)) { 
-        New-LogEntry "PfxSigningCertificate Registry key does not exist." -Severity 3 
-    }
-    else {
-        $PfxSigningCertificatePresent = (Get-ItemProperty -Path HKLM:\SOFTWARE\Microsoft\MicrosoftIntune\NDESConnector\ -Name PfxSigningCertificate).PfxSigningCertificate
-
-        if (-not ($PfxSigningCertificatePresent)) {
-            New-LogEntry "PfxSigningCertificate registry key exists but has no value" -Severity 2 
-        }
-        else {
-            New-LogEntry "Success: `r`nPfxSigningCertificate registry key exists" -Severity 1
-        }
-    }
-
-    if (-not (Test-Path $SigningCertificate)) { 
-        New-LogEntry "SigningCertificate Registry key does not exist" -Severity 3  
-    }
-    else {
-        $SigningCertificatePresent = (Get-ItemProperty -Path HKLM:\SOFTWARE\Microsoft\MicrosoftIntune\NDESConnector\ -Name SigningCertificate).SigningCertificate
-
-        if (-not ($SigningCertificatePresent)) {
-            New-LogEntry "SigningCertificate registry key exists but has no value" -Severity 2
-        }
-        else {
-            New-LogEntry "Success: SigningCertificate registry key exists" -Severity 1
-        }
-    }
-
-    $ErrorActionPreference = "Continue"
-}
->>>>>>> 2b842130
 
 function Get-EventLogData {
     param (

--- conflicted
+++ resolved
@@ -502,8 +502,7 @@
         
     }
     $ruleResult
-}
-<<<<<<< HEAD
+} 
 
 function Get-TCAInfo {
     # Fetching the Template Info that is published in CA
@@ -593,10 +592,7 @@
     )
     # function code here
 }
-
-=======
- 
->>>>>>> d3e45db3
+ 
 function Test-Variables {
     if ($PSCmdlet.ParameterSetName -eq "Unattended") {
         $MscepRaEku = '1.3.6.1.4.1.311.20.2.1' # CEP Encryption
@@ -1925,48 +1921,8 @@
     $NDESServiceAccount = Get-NDESServiceAcct
 }
 #Test-Variables
-Confirm-Variables -NDESServiceAccount $NDESServiceAccount -IssuingCAServerFQDN $IssuingCAServerFQDN -SCEPUserCertTemplate $SCEPUserCertTemplate
-
-
-<<<<<<< HEAD
-Initialize-LogFile
-Test-Variables
-Test-IsNDESInstalled
-Test-IsAADModuleInstalled
-Test-IsIISInstalled
-Test-OSVersion
-Test-IEEnhancedSecurityMode
-Test-NDESServiceAccountProperties -NDESServiceAccount $NDESServiceAccount
-Get-EventLogData
-Test-PFXCertificateConnector
-Get-TCAInfo
-Get-IntuneServices
-Get-ConnectorCertificate
-Test-Connectivity
-Test-InstallRSATTools
-Test-IISApplicationPoolHealth
-Test-NDESInstallParameters  
-Test-HTTPParamsRegKeys  
-Test-IntermediateCerts  
-Test-TemplateNameRegKey -SCEPUserCertTemplate "YourSCEPCertificateTemplateName"
-Test-Certificates  
-Test-ServerCertificate
-Test-InternalNdesUrl
-Test-LastBootTime
-Test-IntuneConnectorInstall
-Test-IntuneConnectorRegKeys
-Test-ClientCertificate
-Test-WindowsFeaturesInstalled 
-Test-NDESServiceAccountLocalPermissions -NDESServiceAccount $NDESServiceAccount
-Test-SPN -ADAccount "NDES_Service_Account"  
-Test-PFXCertificateConnectorService
-Format-Log
-Compress-LogFiles
-=======
->>>>>>> d3e45db3
-
-$ResultsText = Get-CSVInfo -fileName ".\ResultMessages.csv"
- 
+Confirm-Variables -NDESServiceAccount $NDESServiceAccount -IssuingCAServerFQDN $IssuingCAServerFQDN -SCEPUserCertTemplate $SCEPUserCertTemplate 
+$ResultsText = Get-CSVInfo -fileName ".\ResultMessages.csv" 
 
 $ResultBlob += Test-IsNDESInstalled
 $ResultBlob += Test-IsAADModuleInstalled
@@ -1995,6 +1951,7 @@
 $ResultBlob += Test-PFXCertificateConnectorService
 $ResultBlob += Test-IIS_IUSR_Membership
 $ResultBlob += Test-IIS_Log 
+
 if ($isadmin) {Get-
 } else { New-LogEntry -Message "Unable to gather evtx logs as non-admin. Please run script elevated to collect."}
  
@@ -2014,7 +1971,7 @@
 } 
 $HTMLFileName = New-HTMLReport -resultBlob $ResultBlob
 $ResultBlob | Out-File -FilePath .\Validate-NDESConfig-Testresults.txt -Encoding utf8 -Force -Width 1000
-start .\Validate-NDESConfiguration-TestResults.txt
+
 
 if (Test-Path $HTMLFileName){
     Start-Process $HTMLFileName
